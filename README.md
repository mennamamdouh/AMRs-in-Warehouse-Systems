--- conflicted
+++ resolved
@@ -1,9 +1,5 @@
 # AMRs-in-Warehouse-Systems
-<<<<<<< HEAD
-This repository will is for our graduation project ‫‪AMRs‬‬ ‫‪in‬‬ ‫‪Warehouse‬‬ ‫‪Systems, A team in the Faculty of Engineering, Alexandria university, majored in Electronics and Communication.
-=======
 This repository is for our graduation project ‫‪AMRs‬‬ ‫‪in‬‬ ‫‪Warehouse‬‬ ‫‪Systems, A team in the Faculty of Engineering, Alexandria university, majored in Electronics and Communication.
->>>>>>> e4b1ad96
 
 The repository have 5 branches, main, software, embedded, data and devops. each branch has its corresponding tasks represented as issues as illustrated in the next figure.
 ![canvas](README-images/canvas2.png)
